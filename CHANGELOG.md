# Release 0.28.1

## What's New

* `ziti` CLI now trims jwt files specified for login preventing a confusing invalid header field value for "Authorization"
  error when trying to use `-e` flag

<<<<<<< HEAD
## Component Updates and Bug Fixes
* github.com/openziti/ziti: [v0.28.0 -> v0.28.1](https://github.com/openziti/ziti/compare/v0.28.0...v0.28.1)
  * [Issue #1132](https://github.com/openziti/ziti/issues/1132) - Updated `ws` protocol to `wss` as `ws` is no longer supported.
  * [Issue #986](https://github.com/openziti/ziti/issues/986) - Updated default ports in `.env` file to match documentation.
  * [Issue #920](https://github.com/openziti/ziti/issues/920) - Fixed bug causing failure when re-running quickstart.
  * [Issue #779](https://github.com/openziti/ziti/issues/779) - Add ability to upgrade ziti binaries using a quickstart function.
  * [Issue #761](https://github.com/openziti/ziti/issues/761) - Remove Management Listener section from controller config.
  * [Issue #650](https://github.com/openziti/ziti/issues/650) - Removed/Updated references to `ZITI_EDGE_CONTROLLER_API`
  * Quickstart environment variable names have been cleaned up.
    * IMPORTANT: If you update your OpenZiti binaries to this version or later (which can be done easily with the `getZiti()` function, you will need to migrate any existing network that has been developed using OpenZiti v0.27.5 or earlier binaries as the new binaries will expect the new environment variable names. A function `performMigration()` has been provided in the `ziti-cli-script.sh` for this purpose. Simply source the latest `ziti-cli-script.sh`, and your current network's .env file, then run `performMigration()` to update environment variable name references. If the migration process cannot find your existing environment file in the default location, you will need to provide the path to the migration function, ex: `performMigration <path-to-environment-file>`
  * [Issue #1030](https://github.com/openziti/ziti/issues/1030) - Provide an upgrade path for quickstart cleanup
* github.com/openziti/fabric: [v0.23.29 -> v0.23.35](https://github.com/openziti/fabric/compare/v0.23.29...v0.23.35)  
  * [Issue #732](https://github.com/openziti/fabric/issues/732) - 
  Added new `bufferSize` config option to amqp handler. Connection handling now happens in the background with exponential retries.
* github.com/openziti/edge: [v0.24.309 -> v0.24.326](https://github.com/openziti/edge/compare/v0.24.309...v0.24.326)
  * [Issue #1517](https://github.com/openziti/edge/issues/1517) - allow wildcard domains in intercept.v1 addresses
=======
## Router Health Check Changes

The link health check on routers now supports an initial delay configuration.

```

healthChecks:
  linkCheck:
    minLinks: 1
    interval: 30s
    initialDelay: 5s
```
>>>>>>> 6772973b

The health check will also now start with an initial state of unhealthy, unless `minLinks` is set to zero.

Finally, link checks now include the addresses associated with the links:

```json
    {
        "details": [
            {
                "linkId": "6a72EtnLib5nUvjhVLuHOb",
                "destRouterId": "5uUxuQ3u6Q",
                "latency": 2732886.5,
                "addresses": {
                    "ack": {
                        "localAddr": "tcp:127.0.0.1:4023",
                        "remoteAddr": "tcp:127.0.0.1:33520"
                    },
                    "payload": {
                        "localAddr": "tcp:127.0.0.1:4023",
                        "remoteAddr": "tcp:127.0.0.1:33504"
                    }
                }
            }
        ],
        "healthy": true,
        "id": "link.health",
        "lastCheckDuration": "53.213µs",
        "lastCheckTime": "2023-06-01T18:35:11Z"
    }
```

## Event Changes

### AMQP Event Writer Changes
A new field is available to the AMQP Event Writer. `bufferSize` denotes how many messages ziti will hold during AMQP connection outages. Any messages exceeding this limit will be logged and dropped.

Example configuration:
```
events:
  jsonLogger:
    subscriptions:
      - type: fabric.circuits
    handler:
      type: amqp
      format: json
      url: "amqp://localhost:5672" 
      queue: ziti
      durable: true      //default:true
      autoDelete: false  //default:false
      exclusive: false   //default:false
      noWait: false      //default:false
      bufferSize: 50     //default:50
```
 
## Component Updates and Bug Fixes

* github.com/openziti/agent: [v1.0.13 -> v1.0.14](https://github.com/openziti/agent/compare/v1.0.13...v1.0.14)
* github.com/openziti/channel/v2: [v2.0.78 -> v2.0.80](https://github.com/openziti/channel/compare/v2.0.78...v2.0.80)
* github.com/openziti/edge: [v0.24.309 -> v0.24.326](https://github.com/openziti/edge/compare/v0.24.309...v0.24.326)
    * [Issue #1512](https://github.com/openziti/edge/issues/1512) - Panic when removing edge terminator with expired session
    * [Issue #1509](https://github.com/openziti/edge/issues/1509) - SDK hosted terminators are being removed twice, causing spurious errors
    * [Issue #1507](https://github.com/openziti/edge/issues/1507) - edge-router with encryption disabled fails
    * [Issue #1517](https://github.com/openziti/edge/issues/1517) - allow wildcard domains in intercept.v1 addresses

* github.com/openziti/edge-api: [v0.25.24 -> v0.25.25](https://github.com/openziti/edge-api/compare/v0.25.24...v0.25.25)
* github.com/openziti/fabric: [v0.23.29 -> v0.23.35](https://github.com/openziti/fabric/compare/v0.23.29...v0.23.35)
    * [Issue #538](https://github.com/openziti/fabric/issues/538) - Allow quiescing/dequiescing routers
    * [Issue #738](https://github.com/openziti/fabric/issues/738) - Timeout from routing is getting reported as conn refused instead of timeout
    * [Issue #737](https://github.com/openziti/fabric/issues/737) - Router link check should support initial delay configuration 
    * [Issue #735](https://github.com/openziti/fabric/issues/735) - router link health check should only be passing initially if min links is zero
    * [Issue #733](https://github.com/openziti/fabric/issues/733) - Show link addresses in health check
    * [Issue #732](https://github.com/openziti/fabric/issues/732) - Added new `bufferSize` config option to amqp handler. Connection handling now happens in the background with exponential retries.

* github.com/openziti/foundation/v2: [v2.0.24 -> v2.0.25](https://github.com/openziti/foundation/compare/v2.0.24...v2.0.25)
* github.com/openziti/identity: [v1.0.54 -> v1.0.56](https://github.com/openziti/identity/compare/v1.0.54...v1.0.56)
* github.com/openziti/runzmd: [v1.0.24 -> v1.0.25](https://github.com/openziti/runzmd/compare/v1.0.24...v1.0.25)
* github.com/openziti/sdk-golang: [v0.20.51 -> v0.20.58](https://github.com/openziti/sdk-golang/compare/v0.20.51...v0.20.58)
    * [Issue #409](https://github.com/openziti/sdk-golang/issues/409) - sdk-golang v0.20.49 loops forever with older 'ws://' edge router

* github.com/openziti/storage: [v0.2.6 -> v0.2.7](https://github.com/openziti/storage/compare/v0.2.6...v0.2.7)
* github.com/openziti/transport/v2: [v2.0.88 -> v2.0.90](https://github.com/openziti/transport/compare/v2.0.88...v2.0.90)
* github.com/openziti/metrics: [v1.2.25 -> v1.2.26](https://github.com/openziti/metrics/compare/v1.2.25...v1.2.26)
* github.com/openziti/ziti: [v0.28.0 -> v0.28.1](https://github.com/openziti/ziti/compare/v0.28.0...v0.28.1)
  * [Issue #1132](https://github.com/openziti/ziti/issues/1132) - Updated `ws` protocol to `wss` as `ws` is no longer supported.
 
# Release 0.28.0

## What's New

* Event changes
  * Added AMQP event writter for events
  * Add entity change events for auditing or external integration
  * Add usage event filtering
  * Add annotations to circuit events
* CLI additions for `ziti` to login with certificates or external-jwt-signers
* NOTE: ziti edge login flag changes:
  * `-c` flag has been changed to map to `--client-cert`
  * `--cert` is now `--ca` and has no short flag representation
  * `-e/--ext-jwt` allows a user to supply a file containing a jwt used with ext-jwt-signers to login
  * `-c/--client-cert` allows a certificate to be supplied to login (used with `-k/--client-key`)
  * `-k/--client-key` allows a key to be supplied to login (used with `-c/--client-cert`)
* Config type changes
  * address fields in `intercept.v1`, `host.v1`, and `host.v2` config types now permit hostnames with underscores.
* Edge Router/Tunneler now supports setting default UDP idle timeout/check interval

## Event Changes

### AMQP Event Writer
Previously events could only be emitted to a file. They can now also be emitted to an AMQP endpoint. 

Example configuration:
```
events:
  jsonLogger:
    subscriptions:
      - type: fabric.circuits
    handler:
      type: amqp
      format: json
      url: "amqp://localhost:5672" 
      queue: ziti
      durable: true      //default:true
      autoDelete: false  //default:false
      exclusive: false   //default:false
      noWait: false      //default:false
```

### Entity Change Events
OpenZiti can now be configured to emit entity change events. These events describe the changes when entities stored in the 
bbolt database are created, updated or deleted.

Note that events are emitted during the transaction. They are emitted at the end, so it's unlikely, but possible that an event will be emitted for a change which is rolled back. For this reason a following event will emitted when the change is committed. If a system crashes after commit, but before the committed event can be emitted, it will be emitted on the next startup.

Example configuration:

```
events:
  jsonLogger:
    subscriptions:
      - type: entityChange
        include:
          - services
          - identities
    handler:
      type: file
      format: json
      path: /tmp/ziti-events.log
```

See the related issue for discussion: https://github.com/openziti/fabric/issues/562

Example output:

```
{
  "namespace": "entityChange",
  "eventId": "326faf6c-8123-42ae-9ed8-6fd9560eb567",
  "eventType": "created",
  "timestamp": "2023-05-11T21:41:47.128588927-04:00",
  "metadata": {
    "author": {
      "type": "identity",
      "id": "ji2Rt8KJ4",
      "name": "Default Admin"
    },
    "source": {
      "type": "rest",
      "auth": "edge",
      "localAddr": "localhost:1280",
      "remoteAddr": "127.0.0.1:37578",
      "method": "POST"
    },
    "version": "v0.0.0"
  },
  "entityType": "services",
  "isParentEvent": false,
  "initialState": null,
  "finalState": {
    "id": "6S0bCGWb6yrAutXwSQaLiv",
    "createdAt": "2023-05-12T01:41:47.128138887Z",
    "updatedAt": "2023-05-12T01:41:47.128138887Z",
    "tags": {},
    "isSystem": false,
    "name": "test",
    "terminatorStrategy": "smartrouting",
    "roleAttributes": [
      "goodbye",
      "hello"
    ],
    "configs": null,
    "encryptionRequired": true
  }
}

{
  "namespace": "entityChange",
  "eventId": "326faf6c-8123-42ae-9ed8-6fd9560eb567",
  "eventType": "committed",
  "timestamp": "2023-05-11T21:41:47.129235443-04:00"
}
```

### Usage Event Filtering
Usage events, version 3, can now be filtered based on type. 

The valid types include:

* ingress.rx
* ingress.tx
* egress.rx
* egress.tx
* fabric.rx
* fabric.tx

Example configuration:

```
events:
  jsonLogger:
    subscriptions:
      - type: fabric.usage
        version: 3
        include:
          - ingress.rx
          - egress.rx
```

### Circuit Event Annotations
Circuit events initiated from the edge are now annotated with clientId, hostId and serviceId, to match usage events. The client and host ids are identity ids. 

Example output:

```
 {
  "namespace": "fabric.circuits",
  "version": 2,
  "event_type": "created",
  "circuit_id": "0CEjWYiw6",
  "timestamp": "2023-05-05T11:44:03.242399585-04:00",
  "client_id": "clhaq7u7600o4ucgdpxy9i4t1",
  "service_id": "QARLLTKjqfLZytmSsIqba",
  "terminator_id": "7ddcd421-2b00-4b49-9ac0-8c78fe388c30",
  "instance_id": "",
  "creation_timespan": 1014280,
  "path": {
    "nodes": [
      "U7OwPtfjg",
      "a4rC9DrZ3"
    ],
    "links": [
      "7Ru3hoxsssZzUNOyvd8Jcb"
    ],
    "ingress_id": "K9lD",
    "egress_id": "rQLK",
    "initiator_local_addr": "100.64.0.1:1234",
    "initiator_remote_addr": "100.64.0.1:37640",
    "terminator_local_addr": "127.0.0.1:45566",
    "terminator_remote_addr": "127.0.0.1:1234"
  },
  "link_count": 1,
  "path_cost": 392151,
  "tags": {
    "clientId": "U7OwPtfjg",
    "hostId": "a4rC9DrZ3",
    "serviceId": "QARLLTKjqfLZytmSsIqba"
  }
}
```

## ER/T UDP Settings

The edge router tunneler now allows configuring a timeout and check interval for tproxy UDP intercepts. By default intercepted UDP 
connections will be closed after five minutes of no traffic, checking every thirty seconds. The configuration is done in the router 
config file, in the options for the tunnel module. Note that these configuration options only apply to tproxy intercepts, not to
proxy or host side UDP connections.

Example configuration:

```yaml
listeners:
  - binding: tunnel
    options:
      mode: tproxy
      udpIdleTimeout: 10s
      udpCheckInterval: 5s
```

## Component Updates and Bug Fixes
* github.com/openziti/agent: [v1.0.10 -> v1.0.13](https://github.com/openziti/agent/compare/v1.0.10...v1.0.13)
* github.com/openziti/channel/v2: [v2.0.58 -> v2.0.78](https://github.com/openziti/channel/compare/v2.0.58...v2.0.78)
    * [Issue #98](https://github.com/openziti/channel/issues/98) - Set default connect timeout to 5 seconds

* github.com/openziti/edge: [v0.24.239 -> v0.24.309](https://github.com/openziti/edge/compare/v0.24.239...v0.24.309)
    * [Issue #1503](https://github.com/openziti/edge/issues/1503) - Support configurable UDP idle timeout and check interval for tproxy in edge router tunneler
    * [Issue #1471](https://github.com/openziti/edge/issues/1471) - UDP intercept connections report incorrect local/remote addresses, making confusing events
    * [Issue #629](https://github.com/openziti/edge/issues/629) - emit entity change events
    * [Issue #1295](https://github.com/openziti/edge/issues/1295) - Ensure DB migrations work properly in a clustered setup (edge)
    * [Issue #1418](https://github.com/openziti/edge/issues/1418) - Checks for session edge router availablility are inefficient

* github.com/openziti/edge-api: [v0.25.11 -> v0.25.24](https://github.com/openziti/edge-api/compare/v0.25.11...v0.25.24)
* github.com/openziti/fabric: [v0.22.87 -> v0.23.29](https://github.com/openziti/fabric/compare/v0.22.87...v0.23.29)
    * [Issue #724](https://github.com/openziti/fabric/issues/724) - Controller should be notified of forwarding faults on links 
    * [Issue #725](https://github.com/openziti/fabric/issues/725) - If reroute fails, circuit should be torn down
    * [Issue #706](https://github.com/openziti/fabric/issues/706) - Fix panic in link close 
    * [Issue #700](https://github.com/openziti/fabric/issues/700) - Additional Health Checks exposed on Edge Router
    * [Issue #595](https://github.com/openziti/fabric/issues/595) - Add include filtering for V3 usage metrics 
    * [Issue #684](https://github.com/openziti/fabric/issues/684) - Add tag annotations to circuit events, similar to usage events
    * [Issue #562](https://github.com/openziti/fabric/issues/562) - Add entity change events
    * [Issue #677](https://github.com/openziti/fabric/issues/677) - Rework raft startup
    * [Issue #582](https://github.com/openziti/fabric/issues/582) - Ensure DB migrations work properly in a clustered setup (fabric)
    * [Issue #668](https://github.com/openziti/fabric/issues/668) - Add network.Run watchdog, to warn if processing is delayed

* github.com/openziti/foundation/v2: [v2.0.21 -> v2.0.24](https://github.com/openziti/foundation/compare/v2.0.21...v2.0.24)
* github.com/openziti/identity: [v1.0.45 -> v1.0.54](https://github.com/openziti/identity/compare/v1.0.45...v1.0.54)
* github.com/openziti/runzmd: [v1.0.20 -> v1.0.24](https://github.com/openziti/runzmd/compare/v1.0.20...v1.0.24)
* github.com/openziti/sdk-golang: [v0.18.76 -> v0.20.51](https://github.com/openziti/sdk-golang/compare/v0.18.76...v0.20.51)
    * [Issue #407](https://github.com/openziti/sdk-golang/issues/407) - Allowing filtering which edge router urls the sdk uses 
    * [Issue #394](https://github.com/openziti/sdk-golang/issues/394) - SDK does not recover from API session expiration (during app/computer suspend)

* github.com/openziti/storage: [v0.1.49 -> v0.2.6](https://github.com/openziti/storage/compare/v0.1.49...v0.2.6)
* github.com/openziti/transport/v2: [v2.0.72 -> v2.0.88](https://github.com/openziti/transport/compare/v2.0.72...v2.0.88)
* github.com/openziti/metrics: [v1.2.19 -> v1.2.25](https://github.com/openziti/metrics/compare/v1.2.19...v1.2.25)
* github.com/openziti/secretstream: v0.1.8 (new)
* github.com/openziti/ziti: [v0.27.9 -> v0.28.0](https://github.com/openziti/ziti/compare/v0.27.9...v0.28.0)
    * [Issue #1112](https://github.com/openziti/ziti/issues/1112) - `ziti pki create` creates CA's and intermediates w/ the same DN
    * [Issue #1087](https://github.com/openziti/ziti/issues/1087) - re-enable CI in forks
    * [Issue #1013](https://github.com/openziti/ziti/issues/1013) - docker env password is renewed at each `docker-compose up`
    * [Issue #1077](https://github.com/openziti/ziti/issues/1077) - Show auth-policy name on identity list instead of id
    * [Issue #1119](https://github.com/openziti/ziti/issues/1119) - intercept.v1 config should permit underscores in the address
    * [Issue #1123](https://github.com/openziti/ziti/issues/1123) - cannot update config types with ziti cli
<|MERGE_RESOLUTION|>--- conflicted
+++ resolved
@@ -1,14 +1,9 @@
-# Release 0.28.1
+# Release 0.28.2
 
 ## What's New
 
-* `ziti` CLI now trims jwt files specified for login preventing a confusing invalid header field value for "Authorization"
-  error when trying to use `-e` flag
-
-<<<<<<< HEAD
 ## Component Updates and Bug Fixes
-* github.com/openziti/ziti: [v0.28.0 -> v0.28.1](https://github.com/openziti/ziti/compare/v0.28.0...v0.28.1)
-  * [Issue #1132](https://github.com/openziti/ziti/issues/1132) - Updated `ws` protocol to `wss` as `ws` is no longer supported.
+* github.com/openziti/ziti: [v0.28.1 -> v0.28.2](https://github.com/openziti/ziti/compare/v0.28.1...v0.28.2)
   * [Issue #986](https://github.com/openziti/ziti/issues/986) - Updated default ports in `.env` file to match documentation.
   * [Issue #920](https://github.com/openziti/ziti/issues/920) - Fixed bug causing failure when re-running quickstart.
   * [Issue #779](https://github.com/openziti/ziti/issues/779) - Add ability to upgrade ziti binaries using a quickstart function.
@@ -17,12 +12,14 @@
   * Quickstart environment variable names have been cleaned up.
     * IMPORTANT: If you update your OpenZiti binaries to this version or later (which can be done easily with the `getZiti()` function, you will need to migrate any existing network that has been developed using OpenZiti v0.27.5 or earlier binaries as the new binaries will expect the new environment variable names. A function `performMigration()` has been provided in the `ziti-cli-script.sh` for this purpose. Simply source the latest `ziti-cli-script.sh`, and your current network's .env file, then run `performMigration()` to update environment variable name references. If the migration process cannot find your existing environment file in the default location, you will need to provide the path to the migration function, ex: `performMigration <path-to-environment-file>`
   * [Issue #1030](https://github.com/openziti/ziti/issues/1030) - Provide an upgrade path for quickstart cleanup
-* github.com/openziti/fabric: [v0.23.29 -> v0.23.35](https://github.com/openziti/fabric/compare/v0.23.29...v0.23.35)  
-  * [Issue #732](https://github.com/openziti/fabric/issues/732) - 
-  Added new `bufferSize` config option to amqp handler. Connection handling now happens in the background with exponential retries.
-* github.com/openziti/edge: [v0.24.309 -> v0.24.326](https://github.com/openziti/edge/compare/v0.24.309...v0.24.326)
-  * [Issue #1517](https://github.com/openziti/edge/issues/1517) - allow wildcard domains in intercept.v1 addresses
-=======
+
+# Release 0.28.1
+
+## What's New
+
+* `ziti` CLI now trims jwt files specified for login preventing a confusing invalid header field value for "Authorization"
+  error when trying to use `-e` flag
+
 ## Router Health Check Changes
 
 The link health check on routers now supports an initial delay configuration.
@@ -35,7 +32,6 @@
     interval: 30s
     initialDelay: 5s
 ```
->>>>>>> 6772973b
 
 The health check will also now start with an initial state of unhealthy, unless `minLinks` is set to zero.
 
