# Release 0.27.10

## What's New

* github.com/openziti/ziti: [v0.27.9 -> v0.27.10](https://github.com/openziti/ziti/compare/v0.27.9...v0.27.10)
  * [Issue #1013](https://github.com/openziti/ziti/issues/1013) - Stop regenerating a new password with each container 'down/up' cycle
* Added AMQP event writter for events

# Release 0.27.9

## What's New

* Refactored the websocket transport to fix a concurrency issue
* v0.27.6 changed delete behaviors to error if the entity was not found. This release reverts that behavior.

## Component Updates and Bug Fixes

* github.com/openziti/channel/v2: [v2.0.53 -> v2.0.58](https://github.com/openziti/channel/compare/v2.0.53...v2.0.58)
* github.com/openziti/edge: [v0.24.228 -> v0.24.239](https://github.com/openziti/edge/compare/v0.24.228...v0.24.239)
    * [Issue #1391](https://github.com/openziti/edge/issues/1391) - AuthPolicies for identities is missing a reference link

* github.com/openziti/edge-api: [v0.25.9 -> v0.25.11](https://github.com/openziti/edge-api/compare/v0.25.9...v0.25.11)
* github.com/openziti/fabric: [v0.22.77 -> v0.22.87](https://github.com/openziti/fabric/compare/v0.22.77...v0.22.87)
* github.com/openziti/foundation/v2: [v2.0.18 -> v2.0.21](https://github.com/openziti/foundation/compare/v2.0.18...v2.0.21)
* github.com/openziti/identity: [v1.0.42 -> v1.0.45](https://github.com/openziti/identity/compare/v1.0.42...v1.0.45)
* github.com/openziti/runzmd: [v1.0.18 -> v1.0.20](https://github.com/openziti/runzmd/compare/v1.0.18...v1.0.20)
* github.com/openziti/storage: [v0.1.46 -> v0.1.49](https://github.com/openziti/storage/compare/v0.1.46...v0.1.49)
* github.com/openziti/transport/v2: [v2.0.68 -> v2.0.72](https://github.com/openziti/transport/compare/v2.0.68...v2.0.72)
* github.com/openziti/metrics: [v1.2.16 -> v1.2.19](https://github.com/openziti/metrics/compare/v1.2.16...v1.2.19)
* github.com/openziti/ziti: [v0.27.8 -> v0.27.9](https://github.com/openziti/ziti/compare/v0.27.8...v0.27.9)

# Release 0.27.8

## What's New

* CLI additions for auth policies and external JWT signers
* Performance improvements for listing services

## Component Updates and Bug Fixes

* github.com/openziti/edge: [v0.24.224 -> v0.24.228](https://github.com/openziti/edge/compare/v0.24.224...v0.24.228)
    * [Issue #1388](https://github.com/openziti/edge/issues/1388) - Make better use of identity service indexes for service list
    * [Issue #1386](https://github.com/openziti/edge/issues/1386) - PUT on identities results in an error and internal PANIC

* github.com/openziti/fabric: [v0.22.76 -> v0.22.77](https://github.com/openziti/fabric/compare/v0.22.76...v0.22.77)
* github.com/openziti/storage: [v0.1.45 -> v0.1.46](https://github.com/openziti/storage/compare/v0.1.45...v0.1.46)
* github.com/openziti/ziti: [v0.27.7 -> v0.27.8](https://github.com/openziti/ziti/compare/v0.27.7...v0.27.8)
    * [Issue #1064](https://github.com/openziti/ziti/issues/1064) - Support auth-policy assignments on identities via the CLI
    * [Issue #1058](https://github.com/openziti/ziti/issues/1058) - Allow Auth Policy Create/Update/Delete via CLI
    * [Issue #1059](https://github.com/openziti/ziti/issues/1059) - Expose Delete for Ext JWT Signers in CLI

# Release 0.27.7

## What's New

* This release updates the build to use Go 1.20

# Release 0.27.6

## What's New

* Makes inspect CLI more discoverable by adding subcommands for inspectable values
* Adds new inspection allowing configs to be retrieved: `ziti fabric inspect config`
<<<<<<< HEAD
* Quickstart environment variable names have been cleaned up. 
  * IMPORTANT: If you update your OpenZiti binaries to this version or later (which can be done easily with the `getZiti()` function, you will need to migrate any existing network that has been developed using OpenZiti v0.27.5 or earlier binaries as the new binaries will expect the new environment variable names. A function `performMigration()` has been provided in the `ziti-cli-script.sh` for this purpose. Simply source the latest `ziti-cli-script.sh`, and your current network's .env file, then run `performMigration()` to update environment variable name references. If the migration process cannot find your existing environment file in the default location, you will need to provide the path to the migration function, ex: `performMigration <path-to-environment-file>`
=======
* Many improvements to edge-router/tunneler hosting performance with large numbers of hosted services
    * Routers should no longer overwhelm controller while setting up or reestablishing hosting
* Adds ability to disable router
* Adds CLI command to compact offline bbolt database: `ziti ops db compact <src> <dst>`
* Adds CLI command to re-enroll edge routers: `ziti edge re-enroll edge-router`
* Routers can now be disabled. Connections to the controller from disabled routers will be rejected.
    * Disable with: `ziti fabric update router <router-id> --disabled`
    * Enable with:  `ziti fabric update router <router-id> --disabled=false`
>>>>>>> 2531994e

## Component Updates and Bug Fixes

* github.com/openziti/agent: [v1.0.8 -> v1.0.10](https://github.com/openziti/agent/compare/v1.0.8...v1.0.10)
* github.com/openziti/channel/v2: [v2.0.27 -> v2.0.53](https://github.com/openziti/channel/compare/v2.0.27...v2.0.53)
    * [Issue #83](https://github.com/openziti/channel/issues/83) - Improve protocol mismatch error(s)
    * [Issue #93](https://github.com/openziti/channel/issues/93) - Fix atomic 64-bit alignment error on arm devices

* github.com/openziti/edge: [v0.24.125 -> v0.24.224](https://github.com/openziti/edge/compare/v0.24.125...v0.24.224)
    * [Issue #1373](https://github.com/openziti/edge/issues/1373) - Add support for disabled flag to edge and transit routers 
    * [Issue #1374](https://github.com/openziti/edge/issues/1374) - Multiple MFA enrollments cannot be cleaned up by administrators
    * [Issue #1336](https://github.com/openziti/edge/issues/1336) - xgress_edge_tunnel shouldn't stop/start host on control channel reconnect
    * [Issue #1369](https://github.com/openziti/edge/issues/1369) - Add missing entity type id for TransitRouter
    * [Issue #1366](https://github.com/openziti/edge/issues/1366) - Error message incorrectly state 'invalid api session' when it's an invalid session
    * [Issue #1364](https://github.com/openziti/edge/issues/1364) - Cache api-sessions for tunneler router so we don't need to unnecessarily create new sessions
    * [Issue #1362](https://github.com/openziti/edge/issues/1362) - Rate limit terminator creates for router/tunneler
    * [Issue #1359](https://github.com/openziti/edge/issues/1359) - Sessions creates should be idempotent
    * [Issue #1355](https://github.com/openziti/edge/issues/1355) - Handle duplicate create terminator requests if create terminator fails
    * [Issue #1350](https://github.com/openziti/edge/issues/1350) - Router event processing can deadlock
    * [Issue #1329](https://github.com/openziti/edge/issues/1329) - UDP connections can drop data if datagrams are > 10k in size
    * [Issue #1310](https://github.com/openziti/edge/issues/1310) - Creating a cert backed ext-jwt-signer causes nil dereference

* github.com/openziti/edge-api: [v0.25.6 -> v0.25.9](https://github.com/openziti/edge-api/compare/v0.25.6...v0.25.9)
* github.com/openziti/fabric: [v0.22.24 -> v0.22.76](https://github.com/openziti/fabric/compare/v0.22.24...v0.22.76)
    * [Issue #651](https://github.com/openziti/fabric/issues/651) - Add router enable/disable mechanism
    * [Issue #648](https://github.com/openziti/fabric/issues/648) - Add rate limiter pool to router for operations with potential to flood the controller 
    * [Issue #610](https://github.com/openziti/fabric/issues/610) - Fix router disconnect when endpoint removed from cluster
    * [Issue #622](https://github.com/openziti/fabric/issues/622) - fatal error: concurrent map iteration and map write in logContext.WireEntry
    * [Issue #507](https://github.com/openziti/fabric/issues/507) - Add configuration for control channel heartbeat
    * [Issue #584](https://github.com/openziti/fabric/issues/584) - Add cluster events
    * [Issue #599](https://github.com/openziti/fabric/issues/599) - Add release and transfer leadership commands
    * [Issue #606](https://github.com/openziti/fabric/issues/606) - Ensure consistent use of peer address
    * [Issue #598](https://github.com/openziti/fabric/issues/598) - Add support to fabric inspect to propagate inspect to other controllers
    * [Issue #597](https://github.com/openziti/fabric/issues/597) - Make raft settings configurable
    * [Issue #604](https://github.com/openziti/fabric/issues/604) - Don't create link dropped msg metric until channel bind time
    * [Issue #638](https://github.com/openziti/fabric/issues/638) - Fix atomic 64-bit alignment error on arm devices

* github.com/openziti/foundation/v2: [v2.0.10 -> v2.0.18](https://github.com/openziti/foundation/compare/v2.0.10...v2.0.18)
* github.com/openziti/identity: [v1.0.30 -> v1.0.42](https://github.com/openziti/identity/compare/v1.0.30...v1.0.42)
* github.com/openziti/runzmd: [v1.0.9 -> v1.0.18](https://github.com/openziti/runzmd/compare/v1.0.9...v1.0.18)
* github.com/openziti/sdk-golang: [v0.18.28 -> v0.18.76](https://github.com/openziti/sdk-golang/compare/v0.18.28...v0.18.76)
    * [Issue #356](https://github.com/openziti/sdk-golang/issues/356) - sdk connections should respect net.Conn deadline related API specifications 

* github.com/openziti/storage: [v0.1.34 -> v0.1.45](https://github.com/openziti/storage/compare/v0.1.34...v0.1.45)
* github.com/openziti/transport/v2: [v2.0.51 -> v2.0.68](https://github.com/openziti/transport/compare/v2.0.51...v2.0.68)
* github.com/openziti/jwks: [v1.0.2 -> v1.0.3](https://github.com/openziti/jwks/compare/v1.0.2...v1.0.3)
* github.com/openziti/metrics: [v1.2.3 -> v1.2.16](https://github.com/openziti/metrics/compare/v1.2.3...v1.2.16)
* github.com/openziti/ziti: [v0.27.5 -> v0.27.6](https://github.com/openziti/ziti/compare/v0.27.5...v0.27.6)
    * [Issue #1041](https://github.com/openziti/ziti/issues/1041) - Add ziti compact command to CLI
    * [Issue #1032](https://github.com/openziti/ziti/issues/1032) - ziti edge create service fails silently if config names don't exist
    * [Issue #1031](https://github.com/openziti/ziti/issues/1031) - Fixed quickstart bug with arm and arm64 ambiguity when running quickstart on arm architecture
    * [Issue #1030](https://github.com/openziti/ziti/issues/1030) - Provide an upgrade path for quickstart cleanup

# Release 0.27.5

## What's New

* Fixes an issue with `ziti` CLI when using a globally trusted CA
* Fixes bug where `ziti agent stack` was calling `ziti agent stats`
* ziti controller/router no longer compare the running version with 
  the latest from github by default. Set ZITI_CHECK_VERSION=true to
  enable this behavior

## Component Updates and Bug Fixes

* github.com/openziti/edge: [v0.24.121 -> v0.24.125](https://github.com/openziti/edge/compare/v0.24.121...v0.24.125)
* github.com/openziti/fabric: [v0.22.20 -> v0.22.24](https://github.com/openziti/fabric/compare/v0.22.20...v0.22.24)
    * [Issue #601](https://github.com/openziti/fabric/issues/601) - Only use endpoints file in router once endpoints have changed
    * [Issue #583](https://github.com/openziti/fabric/issues/583) - Compress raft snapshots

* github.com/openziti/sdk-golang: [v0.18.27 -> v0.18.28](https://github.com/openziti/sdk-golang/compare/v0.18.27...v0.18.28)
* github.com/openziti/storage: [v0.1.33 -> v0.1.34](https://github.com/openziti/storage/compare/v0.1.33...v0.1.34)
* github.com/openziti/ziti: [v0.27.4 -> v0.27.5](https://github.com/openziti/ziti/compare/v0.27.4...v0.27.5)

# Release 0.27.4

## What's New

This release contains a fix for a controller deadlock

## Component Updates and Bug Fixes

* github.com/openziti/channel/v2: [v2.0.26 -> v2.0.27](https://github.com/openziti/channel/compare/v2.0.26...v2.0.27)
* github.com/openziti/edge: [v0.24.115 -> v0.24.121](https://github.com/openziti/edge/compare/v0.24.115...v0.24.121)
    * [Issue #1303](https://github.com/openziti/edge/issues/1303) - Fix deadlock when flushing api session heartbeats 

* github.com/openziti/fabric: [v0.22.19 -> v0.22.20](https://github.com/openziti/fabric/compare/v0.22.19...v0.22.20)
* github.com/openziti/sdk-golang: [v0.18.26 -> v0.18.27](https://github.com/openziti/sdk-golang/compare/v0.18.26...v0.18.27)
* github.com/openziti/transport/v2: [v2.0.50 -> v2.0.51](https://github.com/openziti/transport/compare/v2.0.50...v2.0.51)
* github.com/openziti/ziti: [v0.27.3 -> v0.27.4](https://github.com/openziti/ziti/compare/v0.27.3...v0.27.4)

# Release 0.27.3

## What's New

* Docker images for `ziti` CLI

* New Raft interaction commands
    * `raft-leave` allows removal of controllers from the raft cluster
    * `raft-list` lists all connected controllers and their version/connected status
    * `fabric raft list-members` same info as the agent command, but over rest

## Component Updates and Bug Fixes

* github.com/openziti/agent: [v1.0.7 -> v1.0.8](https://github.com/openziti/agent/compare/v1.0.7...v1.0.8)
* github.com/openziti/channel/v2: [v2.0.25 -> v2.0.26](https://github.com/openziti/channel/compare/v2.0.25...v2.0.26)
* github.com/openziti/edge: [v0.24.95 -> v0.24.115](https://github.com/openziti/edge/compare/v0.24.95...v0.24.115)
    * [Issue #1292](https://github.com/openziti/edge/issues/1292) - Support alternative tproxy configuration methods

* github.com/openziti/edge-api: v0.25.6 (new)
* github.com/openziti/fabric: [v0.22.7 -> v0.22.19](https://github.com/openziti/fabric/compare/v0.22.7...v0.22.19)
    * [Issue #592](https://github.com/openziti/fabric/issues/592) - Incoming "gateway" connections should be logged at a socket level
    * [Issue #588](https://github.com/openziti/fabric/issues/588) - Make service events more consistent
    * [Issue #589](https://github.com/openziti/fabric/issues/589) - Add duration to circuit updated and deleted events
    * [Issue #508](https://github.com/openziti/fabric/issues/508) - Refactor router debug ops for multiple controllers

* github.com/openziti/identity: [v1.0.29 -> v1.0.30](https://github.com/openziti/identity/compare/v1.0.29...v1.0.30)
* github.com/openziti/runzmd: [v1.0.7 -> v1.0.9](https://github.com/openziti/runzmd/compare/v1.0.7...v1.0.9)
* github.com/openziti/sdk-golang: [v0.18.21 -> v0.18.26](https://github.com/openziti/sdk-golang/compare/v0.18.21...v0.18.26)
* github.com/openziti/storage: [v0.1.31 -> v0.1.33](https://github.com/openziti/storage/compare/v0.1.31...v0.1.33)
* github.com/openziti/transport/v2: [v2.0.49 -> v2.0.50](https://github.com/openziti/transport/compare/v2.0.49...v2.0.50)
* github.com/openziti/ziti: [v0.27.2 -> v0.27.3](https://github.com/openziti/ziti/compare/v0.27.2...v0.27.3)
    * [Issue #974](https://github.com/openziti/ziti/issues/974) - tunnel "host" and "proxy" modes shouldn't run the nameserver
    * [Issue #972](https://github.com/openziti/ziti/issues/972) - tunnel segfault

# Release 0.27.2

## What's New

* Bug fixes

## Component Updates and Bug Fixes

* github.com/openziti/channel/v2: [v2.0.24 -> v2.0.25](https://github.com/openziti/channel/compare/v2.0.24...v2.0.25)
* github.com/openziti/edge: [v0.24.86 -> v0.24.95](https://github.com/openziti/edge/compare/v0.24.86...v0.24.95)
    * [Issue #1282](https://github.com/openziti/edge/issues/1282) - Ensure entity count events can be configured to only be emitted on the leader
    * [Issue #1279](https://github.com/openziti/edge/issues/1279) - Constrain config-type schema to accept only object types

* github.com/openziti/fabric: [v0.22.1 -> v0.22.7](https://github.com/openziti/fabric/compare/v0.22.1...v0.22.7)
    * [Issue #573](https://github.com/openziti/fabric/issues/573) - Ensure specific events aren't duplicated in raft cluster
    * [Issue #577](https://github.com/openziti/fabric/issues/577) - JSON Event formatter isn't putting events on their own line
    * [Issue #571](https://github.com/openziti/fabric/issues/571) - Move raft.advertiseAddress to ctrl for consistency
    * [Issue #569](https://github.com/openziti/fabric/issues/569) - Support automatic migration and agent based migration
    * [Issue #567](https://github.com/openziti/fabric/issues/567) - Remove link dropped_msg metrics for closed links
    * [Issue #566](https://github.com/openziti/fabric/issues/566) - Link listeners aren't properly configuring channel out queue size 

* github.com/openziti/foundation/v2: [v2.0.9 -> v2.0.10](https://github.com/openziti/foundation/compare/v2.0.9...v2.0.10)
* github.com/openziti/identity: [v1.0.28 -> v1.0.29](https://github.com/openziti/identity/compare/v1.0.28...v1.0.29)
* github.com/openziti/sdk-golang: [v0.18.19 -> v0.18.21](https://github.com/openziti/sdk-golang/compare/v0.18.19...v0.18.21)
* github.com/openziti/storage: [v0.1.30 -> v0.1.31](https://github.com/openziti/storage/compare/v0.1.30...v0.1.31)
* github.com/openziti/transport/v2: [v2.0.48 -> v2.0.49](https://github.com/openziti/transport/compare/v2.0.48...v2.0.49)
* github.com/openziti/metrics: [v1.2.2 -> v1.2.3](https://github.com/openziti/metrics/compare/v1.2.2...v1.2.3)
* github.com/openziti/ziti: [v0.27.1 -> v0.27.2](https://github.com/openziti/ziti/compare/v0.27.1...v0.27.2)
    * [Issue #916](https://github.com/openziti/ziti/issues/916) - Allow defining resource tags via json in the cli


# Release 0.27.1

## What's New

* Event streaming over websocket
    * `ziti fabric stream events`
    * Events use same JSON formatting as the file based streaming
    * Plain Text formatting removed
    * Individual streaming of metrics/circuits removed in favor of unified events streaming
* Improvements to router/tunneler terminator creation
    * Create terminator requests are now idempotent, so repeated requests will not result in multiple terminators
    * Create terminator requests are now asynchronous, so responses will no longer get timed out
    * There is new timer metric from routers, timing how long terminator creates take: `xgress_edge_tunnel.terminator.create_timer`

## Component Updates and Bug Fixes

* github.com/openziti/edge: [v0.24.75 -> v0.24.86](https://github.com/openziti/edge/compare/v0.24.75...v0.24.86)
    * [Issue #1272](https://github.com/openziti/edge/issues/1272) - Mark xgress_edge and xgress_edge_tunnel created terminators as system entity
    * [Issue #1270](https://github.com/openziti/edge/issues/1270) - Make xgress_edge_tunnel service hosting more scalabe
    * [Issue #1268](https://github.com/openziti/edge/issues/1268) - session deletion can get stalled by restarts

* github.com/openziti/fabric: [v0.21.36 -> v0.22.1](https://github.com/openziti/fabric/compare/v0.21.36...v0.22.1)
    * [Issue #563](https://github.com/openziti/fabric/issues/563) - Allow streaming events over webscocket, replacing stream circuits and stream metrics
    * [Issue #552](https://github.com/openziti/fabric/issues/552) - Add minimum cost delta for smart routing
    * [Issue #558](https://github.com/openziti/fabric/issues/558) - Allow terminators to be marked as system entities

* github.com/openziti/ziti: [v0.27.0 -> v0.27.1](https://github.com/openziti/ziti/compare/v0.27.0...v0.27.1)
    * [Issue #928](https://github.com/openziti/ziti/issues/928) - ziti fabric update terminator should not require setting router
    * [Issue #929](https://github.com/openziti/ziti/issues/929) - zit fabric list terminators isn't showing cost or dynamic cost 

# Release 0.27.0

## What's New

* Ziti CLI
    * The CLI has been cleaned up and unused, unusable and underused components have been removed or hidden
    * Add create/delete transit-router CLI commands
    * [Issue-706](https://github.com/openziti/ziti/issues/706) - Add port check to quickstart

## Ziti CLI

* The update command has been removed. It was non-functional, so this should not affect anyone 
* The adhoc, ping and playbook commands have been removed. These were ansible and vagrant commands that were not widely used.
* Make the art command hidden, doesn't need to be removed, leave it as an easter egg
* Move ziti ps command under ziti agent. Remove all ziti ps subcommands, as they already exist as ziti agent subcommands
* Add `ziti controller` and `ziti router` commands
    * They should work exactly the same as `ziti-controller` and `ziti router` 
    * The standalone binaries for `ziti-controller` and `ziti-router` are deprecated and will be removed in a future release
* Add hidden `ziti tunnel` command
    * Should work exactly the same as `ziti-tunnel`
    * Is hidden as `ziti-edge-tunnel` is the preferred tunnelling application
    * The standalone binary `ziti-tunnel` is deprecated and will be removed in a future release
* The db, log-format and unwrap commands have been moved under a new ops command
* ziti executable download management has been deprecated
    * The init and uninstall commands have been removed
    * The install, upgrade, use and version commands have been hidden and will be hidden once tests using them are updated or replaced
* The demo and tutorial commands have been moved under the new learn subcommand
* `ziti edge enroll` now has a verbose option for additional debugging
* The `ziti edge` CLI now support create/delete transit-router. This allows transit/fabric routers to be provisioned using an enrollment process, rather than requiring certs to be created externally. Note that this requires that the fabric router config file has a `csr` section.

## Component Updates and Bug Fixes

* github.com/openziti/agent: [v1.0.5 -> v1.0.7](https://github.com/openziti/agent/compare/v1.0.5...v1.0.7)
* github.com/openziti/channel/v2: [v2.0.12 -> v2.0.24](https://github.com/openziti/channel/compare/v2.0.12...v2.0.24)
* github.com/openziti/edge: [v0.24.36 -> v0.24.75](https://github.com/openziti/edge/compare/v0.24.36...v0.24.75)
    * [Issue #1253](https://github.com/openziti/edge/issues/1253) - Panic in controller getting hello from edge router
    * [Issue #1233](https://github.com/openziti/edge/issues/1233) - edge-routers ref link in identities endpoint is incorrectly keyed
    * [Issue #1234](https://github.com/openziti/edge/issues/1234) - identities missing service-config link ref
    * [Issue #1232](https://github.com/openziti/edge/issues/1232) - edge management api identity-types endpoint produces incorrect links

* github.com/openziti/fabric: [v0.21.17 -> v0.21.36](https://github.com/openziti/fabric/compare/v0.21.17...v0.21.36)
    * [Issue #525](https://github.com/openziti/fabric/issues/525) - Update metrics message propagation from router to controller for HA

* github.com/openziti/foundation/v2: [v2.0.7 -> v2.0.9](https://github.com/openziti/foundation/compare/v2.0.7...v2.0.9)
* github.com/openziti/identity: [v1.0.20 -> v1.0.28](https://github.com/openziti/identity/compare/v1.0.20...v1.0.28)
* github.com/openziti/runzmd: [v1.0.3 -> v1.0.7](https://github.com/openziti/runzmd/compare/v1.0.3...v1.0.7)
* github.com/openziti/sdk-golang: [v0.16.146 -> v0.18.19](https://github.com/openziti/sdk-golang/compare/v0.16.146...v0.18.19)
* github.com/openziti/storage: [v0.1.26 -> v0.1.30](https://github.com/openziti/storage/compare/v0.1.26...v0.1.30)
* github.com/openziti/transport/v2: [v2.0.38 -> v2.0.48](https://github.com/openziti/transport/compare/v2.0.38...v2.0.48)
* github.com/openziti/metrics: [v1.1.5 -> v1.2.2](https://github.com/openziti/metrics/compare/v1.1.5...v1.2.2)
* github.com/openziti/ziti: [v0.26.11 -> v0.26.12](https://github.com/openziti/ziti/compare/v0.26.11...v0.26.12)
    * [Issue #892](https://github.com/openziti/ziti/issues/892) - Add timeout to ziti agent controller snapshot-db command
    * [Issue #917](https://github.com/openziti/ziti/issues/917) - ZITI_BIN_ROOT is incorrect in docker env
    * [Issue #912](https://github.com/openziti/ziti/issues/912) - Binaries not updated in docker-compose env with new image
    * [Issue #897](https://github.com/openziti/ziti/issues/897) - Add CLI options to manage  /edge/v1/transit-routers
    * [Issue #706](https://github.com/openziti/ziti/issues/706) - Add port check to quickstart

# Older Changelogs

Changelogs for previous releases can be found in [changelogs](./changelogs).<|MERGE_RESOLUTION|>--- conflicted
+++ resolved
@@ -4,6 +4,8 @@
 
 * github.com/openziti/ziti: [v0.27.9 -> v0.27.10](https://github.com/openziti/ziti/compare/v0.27.9...v0.27.10)
   * [Issue #1013](https://github.com/openziti/ziti/issues/1013) - Stop regenerating a new password with each container 'down/up' cycle
+  * Quickstart environment variable names have been cleaned up.
+    * IMPORTANT: If you update your OpenZiti binaries to this version or later (which can be done easily with the `getZiti()` function, you will need to migrate any existing network that has been developed using OpenZiti v0.27.5 or earlier binaries as the new binaries will expect the new environment variable names. A function `performMigration()` has been provided in the `ziti-cli-script.sh` for this purpose. Simply source the latest `ziti-cli-script.sh`, and your current network's .env file, then run `performMigration()` to update environment variable name references. If the migration process cannot find your existing environment file in the default location, you will need to provide the path to the migration function, ex: `performMigration <path-to-environment-file>`
 * Added AMQP event writter for events
 
 # Release 0.27.9
@@ -61,10 +63,6 @@
 
 * Makes inspect CLI more discoverable by adding subcommands for inspectable values
 * Adds new inspection allowing configs to be retrieved: `ziti fabric inspect config`
-<<<<<<< HEAD
-* Quickstart environment variable names have been cleaned up. 
-  * IMPORTANT: If you update your OpenZiti binaries to this version or later (which can be done easily with the `getZiti()` function, you will need to migrate any existing network that has been developed using OpenZiti v0.27.5 or earlier binaries as the new binaries will expect the new environment variable names. A function `performMigration()` has been provided in the `ziti-cli-script.sh` for this purpose. Simply source the latest `ziti-cli-script.sh`, and your current network's .env file, then run `performMigration()` to update environment variable name references. If the migration process cannot find your existing environment file in the default location, you will need to provide the path to the migration function, ex: `performMigration <path-to-environment-file>`
-=======
 * Many improvements to edge-router/tunneler hosting performance with large numbers of hosted services
     * Routers should no longer overwhelm controller while setting up or reestablishing hosting
 * Adds ability to disable router
@@ -73,7 +71,6 @@
 * Routers can now be disabled. Connections to the controller from disabled routers will be rejected.
     * Disable with: `ziti fabric update router <router-id> --disabled`
     * Enable with:  `ziti fabric update router <router-id> --disabled=false`
->>>>>>> 2531994e
 
 ## Component Updates and Bug Fixes
 
