--- conflicted
+++ resolved
@@ -15,7 +15,6 @@
 
 The ziti CLI functions under `ziti learn`, namely `ziti learn demo` and `ziti learn tutorial` have been consolidated under `ziti demo`.
 
-<<<<<<< HEAD
 ### Continued Quickstart Changes
 
 The quickstart continues to evolve. A breaking change has occurred as numerous environment variables used to customize the quickstart
@@ -43,7 +42,7 @@
   * `ZITI_ROUTER_CSR_OU` - "The organization unit to use for router CSRs"
   *	`ZITI_ROUTER_CSR_SANS_DNS` - "The DNS name used in the CSR request"
 * New variable `ZITI_CTRL_EDGE_BIND_ADDRESS` allows controlling the IP the edge API uses
-=======
+
 ## Component Updates and Bug Fixes
 
 * github.com/openziti/channel/v2: [v2.0.81 -> v2.0.84](https://github.com/openziti/channel/compare/v2.0.81...v2.0.84)
@@ -65,8 +64,6 @@
     * [Issue #1169](https://github.com/openziti/ziti/issues/1169) - Consolidate demo and tutorial under demo
     * [Issue #1168](https://github.com/openziti/ziti/issues/1168) - Remove ziti-controller, ziti-router and ziti-tunnel executables from build
     * [Issue #1158](https://github.com/openziti/ziti/issues/1158) - Add iperf tests to ziti smoketest
-
->>>>>>> 347c7ede
 
 # Release 0.28.4
 
