--- conflicted
+++ resolved
@@ -2,24 +2,17 @@
 
 ## What's New
 
-<<<<<<< HEAD
-=======
 * `ziti edge quickstart`](https://github.com/openziti/ziti/issues/1298). You can now
   download the `ziti` CLI and have a functioning network with just one command. The
   network it creates is ephemeral and is intended to be torn down when the process exits.
   It is intended for quick evaluation and testing of an overlay network.
 
->>>>>>> 7edcbb7f
 * Bugfixes
 
 ## Component Updates and Bug Fixes
 
-<<<<<<< HEAD
 * github.com/openziti/ziti: [v0.30.3 -> v0.30.4](https://github.com/openziti/ziti/compare/v0.30.3...v0.30.4)
-    * Fixed an issue causing router configs to be rewritten when docker compose was brought up with existing configs
-=======
-
->>>>>>> 7edcbb7f
+  * Fixed an issue causing router configs to be rewritten when docker compose was brought up with existing configs
 
 # Release 0.30.3
 
