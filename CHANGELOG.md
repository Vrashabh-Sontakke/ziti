--- conflicted
+++ resolved
@@ -162,12 +162,6 @@
 However, newer Edge Routers should be able to join older network in some circumstances -- only outbound links from new Routers would work.
 
 ## Component Updates and Bug Fixes
-<<<<<<< HEAD
-* github.com/openziti/ziti: [v0.29.0 -> v0.29.1](https://github.com/openziti/ziti/compare/v0.29.0...v0.29.1)
-  * [Issue #1212](https://github.com/openziti/ziti/issues/1212) - Fixed getZiti function on Mac/ZSH
-  * [Issue #1220](https://github.com/openziti/ziti/issues/1220) - Fixed getZiti function not respecting user input for custom path
-  * [Issue #1219](https://github.com/openziti/ziti/issues/1219) - Added check for IPs provided as a DNS SANs entry, IPs will be ignored and not added as a DNS entry in the expressInstall PKI or router config generation.
-=======
 * github.com/openziti/agent: [v1.0.14 -> v1.0.15](https://github.com/openziti/agent/compare/v1.0.14...v1.0.15)
 * github.com/openziti/channel/v2: [v2.0.84 -> v2.0.91](https://github.com/openziti/channel/compare/v2.0.84...v2.0.91)
     * [Issue #108](https://github.com/openziti/channel/issues/108) - Reconnecting underlay not returning headers from hello message
@@ -199,7 +193,7 @@
     * [Issue #65](https://github.com/openziti/ziti/issues/65) - Add ECDSA support to PKI subcmd
     * [Issue #1212](https://github.com/openziti/ziti/issues/1212) - getZiti fails on Mac OS
     * [Issue #1220](https://github.com/openziti/ziti/issues/1220) - Fixed getZiti function not respecting user input for custom path
->>>>>>> 87b74c1d
+    * [Issue #1219](https://github.com/openziti/ziti/issues/1219) - Added check for IPs provided as a DNS SANs entry, IPs will be ignored and not added as a DNS entry in the expressInstall PKI or router config generation.
 
 # Release 0.29.0
 
