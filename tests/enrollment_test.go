--- conflicted
+++ resolved
@@ -72,13 +72,8 @@
 
 			t.Run("can enroll without a name and a 0 length body", func(t *testing.T) {
 				ctx.testContextChanged(t)
-<<<<<<< HEAD
 				cert, key, err := generateCert(testCa.publicCert, testCa.privateKey, "test-can-enroll-"+eid.New())
-				ctx.req.NoError(err)
-=======
-				cert, key, err := generateCert(testCa.publicCert, testCa.privateKey, "test-can-enroll-"+uuid.New().String())
 				ctx.Req.NoError(err)
->>>>>>> 7c2d3e5d
 
 				restClient, _, transport := ctx.NewClientComponents()
 				transport.TLSClientConfig.Certificates = []tls.Certificate{
@@ -105,13 +100,8 @@
 
 			t.Run("can enroll without a name and empty JSON object", func(t *testing.T) {
 				ctx.testContextChanged(t)
-<<<<<<< HEAD
 				cert, key, err := generateCert(testCa.publicCert, testCa.privateKey, "test-can-enroll-"+eid.New())
-				ctx.req.NoError(err)
-=======
-				cert, key, err := generateCert(testCa.publicCert, testCa.privateKey, "test-can-enroll-"+uuid.New().String())
 				ctx.Req.NoError(err)
->>>>>>> 7c2d3e5d
 
 				restClient, _, transport := ctx.NewClientComponents()
 				transport.TLSClientConfig.Certificates = []tls.Certificate{
@@ -140,13 +130,8 @@
 			t.Run("can enroll with a name", func(t *testing.T) {
 				t.Run("can enroll without a name and empty JSON object", func(t *testing.T) {
 					ctx.testContextChanged(t)
-<<<<<<< HEAD
 					cert, key, err := generateCert(testCa.publicCert, testCa.privateKey, "test-can-enroll-"+eid.New())
-					ctx.req.NoError(err)
-=======
-					cert, key, err := generateCert(testCa.publicCert, testCa.privateKey, "test-can-enroll-"+uuid.New().String())
 					ctx.Req.NoError(err)
->>>>>>> 7c2d3e5d
 
 					restClient, _, transport := ctx.NewClientComponents()
 					transport.TLSClientConfig.Certificates = []tls.Certificate{
