/*
	Copyright NetFoundry Inc.

	Licensed under the Apache License, Version 2.0 (the "License");
	you may not use this file except in compliance with the License.
	You may obtain a copy of the License at

	https://www.apache.org/licenses/LICENSE-2.0

	Unless required by applicable law or agreed to in writing, software
	distributed under the License is distributed on an "AS IS" BASIS,
	WITHOUT WARRANTIES OR CONDITIONS OF ANY KIND, either express or implied.
	See the License for the specific language governing permissions and
	limitations under the License.
*/

package router

import (
	"bytes"
	"fmt"
	"github.com/openziti/transport/v2/tls"
	"github.com/openziti/ziti/controller/command"
	"github.com/openziti/ziti/router/env"
	"io"
	"os"
	"path/filepath"
	"time"

	"github.com/michaelquigley/pfxlog"
	"github.com/openziti/channel/v2"
	"github.com/openziti/foundation/v2/concurrenz"
	"github.com/openziti/identity"
	"github.com/openziti/transport/v2"
	"github.com/openziti/ziti/common/config"
	"github.com/openziti/ziti/common/pb/ctrl_pb"
	"github.com/openziti/ziti/router/forwarder"
	"github.com/openziti/ziti/router/xgress"
	"github.com/pkg/errors"
	"github.com/spf13/pflag"
	"gopkg.in/yaml.v2"
	yaml3 "gopkg.in/yaml.v3"
)

const (
	// FlagsCfgMapKey is used as a key in the source configuration map to pass flags from
	// higher levels (i.e. CLI arguments) down through the stack w/o colliding w/ file
	// based configuration values
	FlagsCfgMapKey = "@flags"

	// PathMapKey is used to store a loaded configuration file's source path
	PathMapKey = "@file"

	// CtrlMapKey is the string key for the ctrl section
	CtrlMapKey = "ctrl"

	// CtrlEndpointMapKey is the string key for the ctrl.endpoint section
	CtrlEndpointMapKey = "endpoint"

	// CtrlEndpointsMapKey is the string key for the ctrl.endpoints section
	CtrlEndpointsMapKey = "endpoints"

	// CtrlEndpointBindMapKey is the string key for the ctrl.bind section
	CtrlEndpointBindMapKey = "bind"

<<<<<<< HEAD
	CtrlHaMapKey = "ha"
=======
	// CtrlRateLimiterMinSizeValue is the minimum size that can be configured for the control channel rate limiter
	// window range
	CtrlRateLimiterMinSizeValue = 5

	// CtrlRateLimiterMaxSizeValue is the maximum size that can be configured for the control channel rate limiter
	// window range
	CtrlRateLimiterMaxSizeValue = 1000

	// CtrlRateLimiterMetricOutstandingCount is the name of the metric tracking how many tasks are in process
	CtrlRateLimiterMetricOutstandingCount = "ctrl_limiter.in_process"

	// CtrlRateLimiterMetricCurrentWindowSize is the name of the metric tracking the current window size
	CtrlRateLimiterMetricCurrentWindowSize = "ctrl_limiter.window_size"

	// CtrlRateLimiterMetricWorkTimer is the name of the metric tracking how long successful tasks are taking to complete
	CtrlRateLimiterMetricWorkTimer = "ctrl_limiter.work_timer"
>>>>>>> 6f295a41
)

// internalConfigKeys is used to distinguish internally defined configuration vs file configuration
var internalConfigKeys = []string{
	PathMapKey,
	FlagsCfgMapKey,
}

func LoadConfigMap(path string) (map[interface{}]interface{}, error) {
	yamlBytes, err := os.ReadFile(path)
	if err != nil {
		return nil, err
	}

	cfgmap := make(map[interface{}]interface{})
	if err = yaml.NewDecoder(bytes.NewReader(yamlBytes)).Decode(&cfgmap); err != nil {
		return nil, err
	}

	config.InjectEnv(cfgmap)

	cfgmap[PathMapKey] = path

	return cfgmap, nil
}

func SetConfigMapFlags(cfgmap map[interface{}]interface{}, flags map[string]*pflag.Flag) {
	cfgmap[FlagsCfgMapKey] = flags
}

type Config struct {
	Id             *identity.TokenId
	EnableDebugOps bool
	Forwarder      *forwarder.Options
	Trace          struct {
		Handler *channel.TraceHandler
	}
	Profile struct {
		Memory struct {
			Path     string
			Interval time.Duration
		}
		CPU struct {
			Path string
		}
	}
	Ctrl struct {
		InitialEndpoints      []*UpdatableAddress
		LocalBinding          string
		DefaultRequestTimeout time.Duration
		Options               *channel.Options
		DataDir               string
		Heartbeats            env.HeartbeatOptions
		StartupTimeout        time.Duration
		RateLimit             command.AdaptiveRateLimiterConfig
	}
	Link struct {
		Listeners  []map[interface{}]interface{}
		Dialers    []map[interface{}]interface{}
		Heartbeats channel.HeartbeatOptions
	}
	Dialers   map[string]xgress.OptionsData
	Listeners []listenerBinding
	Transport map[interface{}]interface{}
	Metrics   struct {
		ReportInterval       time.Duration
		IntervalAgeThreshold time.Duration
		MessageQueueSize     int
	}
	HealthChecks struct {
		CtrlPingCheck struct {
			Interval     time.Duration
			Timeout      time.Duration
			InitialDelay time.Duration
		}
		LinkCheck struct {
			MinLinks     int
			Interval     time.Duration
			InitialDelay time.Duration
		}
	}
	Ha struct {
		Enabled bool
	}
	Proxy   *transport.ProxyConfiguration
	Plugins []string
	src     map[interface{}]interface{}
	path    string
}

func (config *Config) CurrentCtrlAddress() string {
	return config.Ctrl.InitialEndpoints[0].String()
}

func (config *Config) Configure(sub config.Subconfig) error {
	return sub.LoadConfig(config.src)
}

func (config *Config) SetFlags(flags map[string]*pflag.Flag) {
	SetConfigMapFlags(config.src, flags)
}

const (
	TimeFormatYear    = "2006"
	TimeFormatMonth   = "01"
	TimeFormatDay     = "02"
	TimeFormatHour    = "15"
	TimeFormatMinute  = "04"
	TimeFormatSeconds = "05"
	TimestampFormat   = TimeFormatYear + TimeFormatMonth + TimeFormatDay + TimeFormatHour + TimeFormatMinute + TimeFormatSeconds

	DefaultLinkHeartbeatSendInterval = 10 * time.Second
	DefaultLinkUnresponsiveTimeout   = time.Minute
)

// CreateBackup will attempt to use the current path value to create a backup of
// the file on disk. The resulting file path is returned.
func (config *Config) CreateBackup() (string, error) {
	source, err := os.Open(config.path)
	if err != nil {
		return "", fmt.Errorf("could not open path %s: %v", config.path, err)
	}
	defer func() { _ = source.Close() }()

	destPath := config.path + ".backup." + time.Now().Format(TimestampFormat)
	destination, err := os.Create(destPath)
	if err != nil {
		return "", fmt.Errorf("could not create backup file: %v", err)
	}
	defer func() { _ = destination.Close() }()

	if _, err := io.Copy(destination, source); err != nil {
		return "", fmt.Errorf("could not copy to backup file: %v", err)
	}

	return destPath, nil
}

func deepCopyMap(src map[interface{}]interface{}, dest map[interface{}]interface{}) {
	for key, value := range src {
		switch src[key].(type) {
		case map[interface{}]interface{}:
			dest[key] = map[interface{}]interface{}{}
			deepCopyMap(src[key].(map[interface{}]interface{}), dest[key].(map[interface{}]interface{}))
		default:
			dest[key] = value
		}
	}
}

// cleanSrcCopy returns a copy of the current src map[interface{}]interface{} without internal
// keys like @FlagsCfgMapKey and @PathMapKey.
func (config *Config) cleanSrcCopy() map[interface{}]interface{} {
	out := map[interface{}]interface{}{}
	deepCopyMap(config.src, out)

	for _, internalKey := range internalConfigKeys {
		delete(out, internalKey)
	}

	return out
}

// Save attempts to take the current config's src attribute and Save it as
// yaml to the path value.
func (config *Config) Save() error {
	if config.path == "" {
		return errors.New("no path provided in configuration, cannot save")
	}

	if _, err := os.Stat(config.path); err != nil {
		return fmt.Errorf("invalid path %s: %v", config.path, err)
	}

	outSrc := config.cleanSrcCopy()
	out, err := yaml.Marshal(outSrc)

	if err != nil {
		return err
	}

	file, err := os.Create(config.path)

	if err != nil {
		return err
	}

	defer func() { _ = file.Close() }()

	_, err = file.Write(out)

	return err
}

// UpdateControllerEndpoint updates the runtime configuration address of the controller and the
// internal map configuration.
func (config *Config) UpdateControllerEndpoint(address string) error {
	if parsedAddress, err := transport.ParseAddress(address); parsedAddress != nil && err == nil {
		if config.Ctrl.InitialEndpoints[0].String() != address {
			//config file update
			if ctrlVal, ok := config.src[CtrlMapKey]; ok {
				if ctrlMap, ok := ctrlVal.(map[interface{}]interface{}); ok {
					ctrlMap[CtrlEndpointMapKey] = address
				} else {
					return errors.New("source ctrl found but not map[interface{}]interface{}")
				}
			} else {
				return errors.New("source ctrl key not found")
			}

			//runtime update
			config.Ctrl.InitialEndpoints[0].Store(parsedAddress)
		}
	} else {
		return fmt.Errorf("could not parse address: %v", err)
	}

	return nil
}

// UpdatableAddress allows a single address to be passed to multiple channel implementations and be centrally updated
// in a thread safe manner.
type UpdatableAddress struct {
	wrapped concurrenz.AtomicValue[transport.Address]
}

// UpdatableAddress implements transport.Address
var _ transport.Address = &UpdatableAddress{}

// NewUpdatableAddress create a new *UpdatableAddress which implements transport.Address and allow
// thread safe updating of the internal address
func NewUpdatableAddress(address transport.Address) *UpdatableAddress {
	ret := &UpdatableAddress{}
	ret.wrapped.Store(address)
	return ret
}

// Listen implements transport.Address.Listen
func (c *UpdatableAddress) Listen(name string, i *identity.TokenId, acceptF func(transport.Conn), tcfg transport.Configuration) (io.Closer, error) {
	return c.getWrapped().Listen(name, i, acceptF, tcfg)
}

// MustListen implements transport.Address.MustListen
func (c *UpdatableAddress) MustListen(name string, i *identity.TokenId, acceptF func(transport.Conn), tcfg transport.Configuration) io.Closer {
	return c.getWrapped().MustListen(name, i, acceptF, tcfg)
}

// String implements transport.Address.String
func (c *UpdatableAddress) String() string {
	return c.getWrapped().String()
}

// Type implements transport.Address.Type
func (c *UpdatableAddress) Type() string {
	return c.getWrapped().Type()
}

// Dial implements transport.Address.Dial
func (c *UpdatableAddress) Dial(name string, i *identity.TokenId, timeout time.Duration, tcfg transport.Configuration) (transport.Conn, error) {
	return c.getWrapped().Dial(name, i, timeout, tcfg)
}

func (c *UpdatableAddress) DialWithLocalBinding(name string, binding string, i *identity.TokenId, timeout time.Duration, tcfg transport.Configuration) (transport.Conn, error) {
	return c.getWrapped().DialWithLocalBinding(name, binding, i, timeout, tcfg)
}

// getWrapped loads the current transport.Address
func (c *UpdatableAddress) getWrapped() transport.Address {
	return c.wrapped.Load()
}

// Store updates the address currently used by this configuration instance
func (c *UpdatableAddress) Store(address transport.Address) {
	c.wrapped.Store(address)
}

// MarshalYAML handles serialization for the YAML format
func (c *UpdatableAddress) MarshalYAML() (interface{}, error) {
	return c.String(), nil
}

// UnmarshalYAML handled deserialization for the YAML format
func (c *UpdatableAddress) UnmarshalYAML(value *yaml3.Node) error {
	var yamlAddress string
	err := value.Decode(&yamlAddress)
	if err != nil {
		return err
	}

	addr, err := transport.ParseAddress(yamlAddress)
	if err != nil {
		return err
	}
	c.Store(addr)

	return nil
}

func LoadConfig(path string) (*Config, error) {
	cfgmap, err := LoadConfigMap(path)

	if err != nil {
		return nil, err
	}

	if value, found := cfgmap["v"]; found {
		if value.(int) != 3 {
			panic("config version mismatch: see docs for information on config updates")
		}
	} else {
		panic("config version mismatch: no configuration version specified")
	}

	cfg := &Config{src: cfgmap}

	identityConfig, err := LoadIdentityConfigFromMap(cfgmap)

	if err != nil {
		return nil, fmt.Errorf("unable to load identity: %v", err)
	}

	if id, err := identity.LoadIdentity(*identityConfig); err != nil {
		return nil, fmt.Errorf("unable to load identity (%w)", err)
	} else {
		cfg.Id = identity.NewIdentity(id)
	}

	if value, found := cfgmap[PathMapKey]; found {
		cfg.path = value.(string)
	}

	if value, found := cfgmap["enableDebugOps"]; found {
		if bVal, ok := value.(bool); ok {
			cfg.EnableDebugOps = bVal
		}
	}

	cfg.Forwarder = forwarder.DefaultOptions()
	if value, found := cfgmap["forwarder"]; found {
		if submap, ok := value.(map[interface{}]interface{}); ok {
			if options, err := forwarder.LoadOptions(submap); err == nil {
				cfg.Forwarder = options
			} else {
				return nil, fmt.Errorf("invalid 'forwarder' stanza (%w)", err)
			}
		} else {
			pfxlog.Logger().Warn("invalid or empty 'forwarder' stanza")
		}
	}

	if value, found := cfgmap["trace"]; found {
		submap := value.(map[interface{}]interface{})
		if value, found := submap["path"]; found {
			handler, err := channel.NewTraceHandler(value.(string), cfg.Id.Token)
			if err != nil {
				return nil, err
			}
			handler.AddDecoder(channel.Decoder{})
			handler.AddDecoder(xgress.Decoder{})
			handler.AddDecoder(ctrl_pb.Decoder{})
			cfg.Trace.Handler = handler
		}
	}

	if value, found := cfgmap["profile"]; found {
		if submap, ok := value.(map[interface{}]interface{}); ok {
			if value, found := submap["memory"]; found {
				if submap, ok := value.(map[interface{}]interface{}); ok {
					if value, found := submap["path"]; found {
						cfg.Profile.Memory.Path = value.(string)
					}
					if value, found := submap["intervalMs"]; found {
						cfg.Profile.Memory.Interval = time.Duration(value.(int)) * time.Millisecond
					} else {
						cfg.Profile.Memory.Interval = 15 * time.Second
					}
				}
			}
			if value, found := submap["cpu"]; found {
				if submap, ok := value.(map[interface{}]interface{}); ok {
					if value, found := submap["path"]; found {
						cfg.Profile.CPU.Path = value.(string)
					}
				}
			}
		}
	}

	cfg.Ctrl.DefaultRequestTimeout = 5 * time.Second
	cfg.Ctrl.Options = channel.DefaultOptions()
	cfg.Ctrl.Heartbeats = *env.NewDefaultHeartbeatOptions()
	cfg.Ctrl.StartupTimeout = 30 * time.Second

	if value, found := cfgmap[CtrlMapKey]; found {
		if submap, ok := value.(map[interface{}]interface{}); ok {
			if value, found := submap[CtrlEndpointBindMapKey]; found {
				_, err := transport.ResolveInterface(value.(string))
				if err != nil {
					return nil, fmt.Errorf("cannot parse [ctrl/bind] (%s)", err)
				}
				cfg.Ctrl.LocalBinding = value.(string)
			}

			if value, found := submap[CtrlEndpointMapKey]; found {
				address, err := transport.ParseAddress(value.(string))
				if err != nil {
					return nil, fmt.Errorf("cannot parse [ctrl/endpoint] (%s)", err)
				}
				cfg.Ctrl.InitialEndpoints = append(cfg.Ctrl.InitialEndpoints, NewUpdatableAddress(address))
			} else if value, found := submap[CtrlEndpointsMapKey]; found {
				if addresses, ok := value.([]interface{}); ok {
					for idx, value := range addresses {
						addressStr, ok := value.(string)
						if !ok {
							return nil, errors.Errorf("[ctrl/endpoints] value at position %v is not a string. value: %v", idx+1, value)
						}
						address, err := transport.ParseAddress(addressStr)
						if err != nil {
							return nil, errors.Wrapf(err, "cannot parse [ctrl/endpoints] value at position %v", idx+1)
						}
						cfg.Ctrl.InitialEndpoints = append(cfg.Ctrl.InitialEndpoints, NewUpdatableAddress(address))
					}
				} else {
					return nil, errors.New("cannot parse [ctrl/endpoints], must be list")
				}
			}

			if value, found := submap["options"]; found {
				if optionsMap, ok := value.(map[interface{}]interface{}); ok {
					options, err := channel.LoadOptions(optionsMap)
					if err != nil {
						return nil, errors.Wrap(err, "unable to load control channel options")
					}
					cfg.Ctrl.Options = options
					if err := cfg.Ctrl.Options.Validate(); err != nil {
						return nil, fmt.Errorf("error loading channel options for [ctrl/options] (%v)", err)
					}
				}

				if value, found := submap["heartbeats"]; found {
					if submap, ok := value.(map[interface{}]interface{}); ok {
						options, err := channel.LoadHeartbeatOptions(submap)
						if err != nil {
							return nil, err
						}
						heartbeats, err := env.NewHeartbeatOptions(options)
						if err != nil {
							return nil, err
						}
						cfg.Ctrl.Heartbeats = *heartbeats
					}
				}
			}
			if value, found := submap["defaultRequestTimeout"]; found {
				var err error
				if cfg.Ctrl.DefaultRequestTimeout, err = time.ParseDuration(value.(string)); err != nil {
					return nil, errors.Wrap(err, "invalid value for ctrl.defaultRequestTimeout")
				}
			}
			if value, found := submap["startupTimeout"]; found {
				var err error
				if cfg.Ctrl.StartupTimeout, err = time.ParseDuration(value.(string)); err != nil {
					return nil, errors.Wrap(err, "invalid value for ctrl.startupTimeout")
				}
			}
			if value, found := submap["dataDir"]; found {
				cfg.Ctrl.DataDir = value.(string)
			} else {
				cfg.Ctrl.DataDir = filepath.Dir(cfg.path)
			}
			if err = cfg.loadCtrlRateLimiterConfig(submap); err != nil {
				return nil, err
			}
		}
	}

	cfg.Link.Heartbeats = *channel.DefaultHeartbeatOptions()
	cfg.Link.Heartbeats.SendInterval = DefaultLinkHeartbeatSendInterval
	cfg.Link.Heartbeats.CloseUnresponsiveTimeout = DefaultLinkUnresponsiveTimeout

	if value, found := cfgmap["link"]; found {
		if submap, ok := value.(map[interface{}]interface{}); ok {
			if value, found := submap["listeners"]; found {
				if subarr, ok := value.([]interface{}); ok {
					for _, value := range subarr {
						if lmap, ok := value.(map[interface{}]interface{}); ok {
							if value, found := lmap["binding"]; found {
								if _, ok := value.(string); ok {
									cfg.Link.Listeners = append(cfg.Link.Listeners, lmap)
								} else {
									return nil, fmt.Errorf("[link/listeners] must provide string [binding] (%v)", lmap)
								}
							} else {
								return nil, fmt.Errorf("[link/listeners] must provide [binding] (%v)", lmap)
							}
						} else {
							return nil, fmt.Errorf("[link/listeners] must express a map (%v)", value)
						}
					}
				} else {
					return nil, fmt.Errorf("[link/listenrs] must provide at least one listener (%v)", value)
				}
			}
			if value, found := submap["dialers"]; found {
				if subarr, ok := value.([]interface{}); ok {
					for _, value := range subarr {
						if lmap, ok := value.(map[interface{}]interface{}); ok {
							if value, found := lmap["binding"]; found {
								if _, ok := value.(string); ok {
									cfg.Link.Dialers = append(cfg.Link.Dialers, lmap)
								} else {
									return nil, fmt.Errorf("[link/dialers] must provide string [binding] (%v)", lmap)
								}
							} else {
								return nil, fmt.Errorf("[link/dialers] must provide [binding] (%v)", lmap)
							}
						} else {
							return nil, fmt.Errorf("[link/dialers] must express a map (%v)", value)
						}
					}
				} else {
					return nil, fmt.Errorf("[link/dialers] must provide at least one dialer (%v)", value)
				}
			}

			if value, found := submap["heartbeats"]; found {
				if submap, ok := value.(map[interface{}]interface{}); ok {
					options, err := channel.LoadHeartbeatOptions(submap)
					if err != nil {
						return nil, err
					}
					cfg.Link.Heartbeats = *options
				}
			}
		}
	}

	if value, found := cfgmap["dialers"]; found {
		if subarr, ok := value.([]interface{}); ok {
			for _, value := range subarr {
				if submap, ok := value.(map[interface{}]interface{}); ok {
					if value, found := submap["binding"]; found {
						binding := value.(string)
						if cfg.Dialers == nil {
							cfg.Dialers = make(map[string]xgress.OptionsData)
						}
						cfg.Dialers[binding] = submap
					} else {
						return nil, fmt.Errorf("[dialer] must provide [binding] (%v)", submap)
					}
				}
			}
		}
	}

	if value, found := cfgmap["listeners"]; found {
		if subarr, ok := value.([]interface{}); ok {
			for _, value := range subarr {
				if submap, ok := value.(map[interface{}]interface{}); ok {
					binding, found := submap["binding"].(string)
					if !found {
						return nil, fmt.Errorf("[listener] must provide [binding] (%v)", submap)
					}
					cfg.Listeners = append(cfg.Listeners, listenerBinding{name: binding, options: submap})
				}
			}
		}
	}

	if value, found := cfgmap["transport"]; found {
		if submap, ok := value.(map[interface{}]interface{}); ok {
			cfg.Transport = submap
		}
	}

	cfg.Metrics.ReportInterval = time.Minute
	cfg.Metrics.MessageQueueSize = 10
	if value, found := cfgmap["metrics"]; found {
		if submap, ok := value.(map[interface{}]interface{}); ok {
			if value, found := submap["reportInterval"]; found {
				var err error
				if cfg.Metrics.ReportInterval, err = time.ParseDuration(value.(string)); err != nil {
					return nil, errors.Wrap(err, "invalid value for metrics.reportInterval")
				}
			}
			if value, found := submap["intervalAgeThreshold"]; found {
				var err error
				if cfg.Metrics.IntervalAgeThreshold, err = time.ParseDuration(value.(string)); err != nil {
					return nil, errors.Wrap(err, "invalid value for metrics.intervalAgeThreshold")
				}
			}
			if value, found := submap["messageQueueSize"]; found {
				if intVal, ok := value.(int); ok {
					cfg.Metrics.MessageQueueSize = intVal
				} else {
					return nil, errors.New("invalid value for metrics.messageQueueSize")
				}
			}
		}
	}

	cfg.HealthChecks.CtrlPingCheck.Interval = 30 * time.Second
	cfg.HealthChecks.CtrlPingCheck.Timeout = 15 * time.Second
	cfg.HealthChecks.CtrlPingCheck.InitialDelay = 15 * time.Second
	cfg.HealthChecks.LinkCheck.Interval = 5 * time.Second
	cfg.HealthChecks.LinkCheck.InitialDelay = 1 * time.Second
	cfg.HealthChecks.LinkCheck.MinLinks = 0

	if value, found := cfgmap["healthChecks"]; found {
		if healthChecksMap, ok := value.(map[interface{}]interface{}); ok {
			if value, found := healthChecksMap["ctrlPingCheck"]; found {
				if boltMap, ok := value.(map[interface{}]interface{}); ok {
					if value, found := boltMap["interval"]; found {
						if val, err := time.ParseDuration(fmt.Sprintf("%v", value)); err == nil {
							cfg.HealthChecks.CtrlPingCheck.Interval = val
						} else {
							return nil, errors.Wrapf(err, "failed to parse healthChecks.ctrlPingCheck.interval value '%v", value)
						}
					}

					if value, found := boltMap["timeout"]; found {
						if val, err := time.ParseDuration(fmt.Sprintf("%v", value)); err == nil {
							cfg.HealthChecks.CtrlPingCheck.Timeout = val
						} else {
							return nil, errors.Wrapf(err, "failed to parse healthChecks.ctrlPingCheck.timeout value '%v", value)
						}
					}

					if value, found := boltMap["initialDelay"]; found {
						if val, err := time.ParseDuration(fmt.Sprintf("%v", value)); err == nil {
							cfg.HealthChecks.CtrlPingCheck.InitialDelay = val
						} else {
							return nil, errors.Wrapf(err, "failed to parse healthChecks.ctrlPingCheck.initialDelay value '%v", value)
						}
					}
				} else {
					pfxlog.Logger().Warn("invalid [healthChecks.ctrlPingCheck] stanza")
				}
			}
			if value, found := healthChecksMap["linkCheck"]; found {
				if checkMap, ok := value.(map[interface{}]interface{}); ok {
					if value, found := checkMap["interval"]; found {
						if val, err := time.ParseDuration(fmt.Sprintf("%v", value)); err == nil {
							cfg.HealthChecks.LinkCheck.Interval = val
						} else {
							return nil, errors.Wrapf(err, "failed to parse healthChecks.linkCheck.interval value '%v", value)
						}
					}
					if value, found := checkMap["minLinks"]; found {
						if val, ok := value.(int); ok {
							cfg.HealthChecks.LinkCheck.MinLinks = val
						} else {
							return nil, errors.Wrapf(err, "invalid value [%v] for healthChecks.linkCheck.minLinks", value)
						}
					}

					if value, found := checkMap["initialDelay"]; found {
						if val, err := time.ParseDuration(fmt.Sprintf("%v", value)); err == nil {
							cfg.HealthChecks.LinkCheck.InitialDelay = val
						} else {
							return nil, errors.Wrapf(err, "failed to parse healthChecks.linkCheck.initialDelay value '%v", value)
						}
					}

				} else {
					pfxlog.Logger().Warn("invalid [healthChecks.linkCheck] stanza")
				}
			}
			pfxlog.Logger().Warn("invalid [healthChecks] stanza")
		}
	}

	if value, found := cfgmap["plugins"]; found {
		if list, ok := value.([]interface{}); ok {
			for _, v := range list {
				if plugin, ok := v.(string); ok {
					cfg.Plugins = append(cfg.Plugins, plugin)
				} else {
					pfxlog.Logger().Warnf("invalid plugin value: '%v'", plugin)
				}
			}
		} else {
			pfxlog.Logger().Warn("invalid plugins value")
		}
	}

	if value, found := cfgmap[transport.KeyProxy]; found {
		if proxyMap, ok := value.(map[interface{}]interface{}); ok {
			proxyConfig, err := transport.LoadProxyConfiguration(proxyMap)
			if err != nil {
				return nil, err
			}
			cfg.Proxy = proxyConfig
		} else {
			pfxlog.Logger().Warn("invalid proxy configuration, must be map")
		}
	}

	if value, found := cfgmap["tls"]; found {
		if tlsMap, ok := value.(map[interface{}]interface{}); ok {
			if value, found := tlsMap["handshakeTimeout"]; found {
				if val, err := time.ParseDuration(fmt.Sprintf("%v", value)); err == nil {
					tls.SetSharedListenerHandshakeTimeout(val)
				} else {
					return nil, errors.Wrapf(err, "failed to parse tls.handshakeTimeout value '%v", value)
				}
			}
		}
	}

	if value, found := cfgmap[CtrlHaMapKey]; found {
		if haMap, ok := value.(map[interface{}]interface{}); ok {
			if enabledValue, found := haMap["enabled"]; found {
				if enabled, ok := enabledValue.(bool); ok {
					cfg.Ha.Enabled = enabled
				}
			}
		}
	}

	return cfg, nil
}

func (c *Config) loadCtrlRateLimiterConfig(cfgmap map[interface{}]interface{}) error {
	rateLimitConfig := &c.Ctrl.RateLimit
	rateLimitConfig.SetDefaults()
	rateLimitConfig.QueueSizeMetric = CtrlRateLimiterMetricOutstandingCount
	rateLimitConfig.WindowSizeMetric = CtrlRateLimiterMetricCurrentWindowSize
	rateLimitConfig.WorkTimerMetric = CtrlRateLimiterMetricWorkTimer

	if value, found := cfgmap["rateLimiter"]; found {
		if submap, ok := value.(map[interface{}]interface{}); ok {
			if err := command.LoadAdaptiveRateLimiterConfig(rateLimitConfig, submap); err != nil {
				return err
			}
			if rateLimitConfig.MaxSize < CtrlRateLimiterMinSizeValue {
				return errors.Errorf("invalid value %v for ctrl.rateLimiter.maxSize, must be at least %v",
					rateLimitConfig.MaxSize, CtrlRateLimiterMinSizeValue)
			}
			if rateLimitConfig.MaxSize > CtrlRateLimiterMaxSizeValue {
				return errors.Errorf("invalid value %v for ctrl.rateLimiter.maxSize, must be at most %v",
					rateLimitConfig.MaxSize, CtrlRateLimiterMaxSizeValue)
			}

			if rateLimitConfig.MinSize < CtrlRateLimiterMinSizeValue {
				return errors.Errorf("invalid value %v for ctrl.rateLimiter.minSize, must be at least %v",
					rateLimitConfig.MinSize, CtrlRateLimiterMinSizeValue)
			}
			if rateLimitConfig.MinSize > CtrlRateLimiterMaxSizeValue {
				return errors.Errorf("invalid value %v for ctrl.rateLimiter.minSize, must be at most %v",
					rateLimitConfig.MinSize, CtrlRateLimiterMaxSizeValue)
			}
		} else {
			return errors.Errorf("invalid type for ctrl.rateLimiter, should be map instead of %T", value)
		}
	}

	return nil
}

func LoadIdentityConfigFromMap(cfgmap map[interface{}]interface{}) (*identity.Config, error) {
	if value, found := cfgmap["identity"]; found {
		subMap := value.(map[interface{}]interface{})
		return identity.NewConfigFromMapWithPathContext(subMap, "identity")
	}

	return nil, fmt.Errorf("identity section not found")
}

type listenerBinding struct {
	name    string
	options xgress.OptionsData
}<|MERGE_RESOLUTION|>--- conflicted
+++ resolved
@@ -63,9 +63,6 @@
 	// CtrlEndpointBindMapKey is the string key for the ctrl.bind section
 	CtrlEndpointBindMapKey = "bind"
 
-<<<<<<< HEAD
-	CtrlHaMapKey = "ha"
-=======
 	// CtrlRateLimiterMinSizeValue is the minimum size that can be configured for the control channel rate limiter
 	// window range
 	CtrlRateLimiterMinSizeValue = 5
@@ -82,7 +79,8 @@
 
 	// CtrlRateLimiterMetricWorkTimer is the name of the metric tracking how long successful tasks are taking to complete
 	CtrlRateLimiterMetricWorkTimer = "ctrl_limiter.work_timer"
->>>>>>> 6f295a41
+
+	CtrlHaMapKey = "ha"
 )
 
 // internalConfigKeys is used to distinguish internally defined configuration vs file configuration
