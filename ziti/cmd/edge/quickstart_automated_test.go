--- conflicted
+++ resolved
@@ -50,101 +50,4 @@
 	case <-cmdComplete:
 		fmt.Println("Operation completed")
 	}
-<<<<<<< HEAD
-}
-
-func TestMultipleZitiEdgeSecure(t *testing.T) {
-
-	ctx, cancel := context.WithCancel(context.Background())
-	_ = os.Setenv("ZITI_CTRL_EDGE_ADVERTISED_ADDRESS", "localhost") //force localhost
-	_ = os.Setenv("ZITI_ROUTER_NAME", "quickstart-router")
-	cmdComplete := make(chan bool)
-	qs := NewQuickStartCmd(os.Stdout, os.Stderr, ctx)
-	go func() {
-		err := qs.Execute()
-		if err != nil {
-			log.Fatal(err)
-		}
-		cmdComplete <- true
-	}()
-
-	ctrlAddy := helpers.GetCtrlEdgeAdvertisedAddress()
-	ctrlPort := helpers.GetCtrlEdgeAdvertisedPort()
-	ctrlUrl := fmt.Sprintf("https://%s:%s", ctrlAddy, ctrlPort)
-
-	service1Name := "service1"
-	service2Name := "service2"
-	dialAddress1 := "dialAddress1"
-	dialAddress2 := "dialAddress2"
-	params := fmt.Sprintf("tcp:%s:%s", ctrlAddy, ctrlPort)
-
-	c := make(chan struct{})
-	go waitForController(ctrlUrl, c)
-	timeout, _ := time.ParseDuration("60s")
-	select {
-	case <-c:
-		//completed normally
-		log.Info("controller online")
-	case <-time.After(timeout):
-		cancel()
-		panic("timed out waiting for controller")
-	}
-
-	// Wait for the controller to become available
-	zitiAdminUsername := os.Getenv("ZITI_USER")
-	if zitiAdminUsername == "" {
-		zitiAdminUsername = "admin"
-	}
-	zitiAdminPassword := os.Getenv("ZITI_PWD")
-	if zitiAdminPassword == "" {
-		zitiAdminPassword = "admin"
-	}
-
-	// Authenticate with the controller
-	zel := NewLoginCmd(os.Stdout, os.Stderr)
-	zel.SetArgs([]string{
-		"https://127.0.0.1:1280/edge/management/v1",
-		"--username=admin",
-		"--password=admin",
-		"-y",
-	})
-	err := zel.Execute()
-	if err != nil {
-		log.Fatal(err)
-	}
-
-	// Run ZES once
-	zes := NewSecureCmd(os.Stdout, os.Stderr)
-	zes.SetArgs([]string{
-		service1Name,
-		params,
-		fmt.Sprintf("--endpoint=%s", dialAddress1),
-	})
-	err = zes.Execute()
-	if err != nil {
-		fmt.Printf("Error: %s", err)
-	}
-
-	// Run ZES twice
-	zes = NewSecureCmd(os.Stdout, os.Stderr)
-	zes.SetArgs([]string{
-		service2Name,
-		params,
-		fmt.Sprintf("--endpoint=%s", dialAddress2),
-	})
-	err = zes.Execute()
-	if err != nil {
-		fmt.Printf("Error: %s", err)
-	}
-
-	// Check network components for validity
-
-	cancel() //terminate the running ctrl/router
-
-	select { //wait for quickstart to clean up
-	case <-cmdComplete:
-		fmt.Println("Operation completed")
-	}
-=======
->>>>>>> e561ce21
 }