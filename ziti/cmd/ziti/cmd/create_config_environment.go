--- conflicted
+++ resolved
@@ -114,14 +114,7 @@
 // NewCmdCreateConfigEnvironment creates a command object for the "environment" command
 func NewCmdCreateConfigEnvironment() *cobra.Command {
 
-<<<<<<< HEAD
-	// Get env variable data global to all config files
-	data := &ConfigTemplateValues{}
-
-	environmentOptions = &CreateConfigEnvironmentOptions{
-=======
 	environmentOptions := &CreateConfigEnvironmentOptions{
->>>>>>> 06589587
 		ConfigTemplateValues: *data,
 		EnvVariableMetaData: EnvVariableMetaData{
 			OS:                                           "Stuff",
