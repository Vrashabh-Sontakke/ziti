<<<<<<< HEAD
FROM ubuntu:rolling

RUN apt update && \
    apt install jq curl netcat-openbsd vim inetutils-ping net-tools -y

RUN useradd -ms /bin/bash ziti && \
    mkdir /openziti && chown ziti:ziti /openziti && \
    mkdir /openziti/scripts && chown ziti:ziti /openziti/scripts && \
    mkdir /openziti/shared && chown ziti:ziti /openziti/shared

USER ziti
WORKDIR /openziti

ENV ZITI_HOME=/openziti
ENV ZITI_BIN_DIR="${ZITI_HOME}/ziti-bin"
ENV ZITI_SHARED="${ZITI_HOME}/shared"
ENV ZITI_SCRIPTS="${ZITI_HOME}/scripts"
ENV ENV_FILE="${ZITI_HOME}/ziti.env"
ENV ZITI_NETWORK=ziti

RUN mkdir -p "${ZITI_SCRIPTS}"

# copy the ziti binaries to a directory already on the path
COPY --chown=ziti ziti.ignore "${ZITI_BIN_DIR}"
COPY --chown=ziti ziti-cli-functions.sh "${ZITI_SCRIPTS}/"
COPY --chown=ziti run-controller.sh "${ZITI_SCRIPTS}/"
COPY --chown=ziti run-router.sh "${ZITI_SCRIPTS}/"
COPY --chown=ziti run-with-ziti-cli.sh "${ZITI_SCRIPTS}/"
COPY --chown=ziti access-control.sh "${ZITI_SCRIPTS}/"

RUN /bin/bash -c "source ${ZITI_SCRIPTS}/ziti-cli-functions.sh; ziti_createEnvFile; echo source ${ZITI_HOME}/ziti.env >> ~/.bashrc"
=======
FROM ubuntu:rolling as fetch-ziti-bins

# optional arg to specify which version to fetch when local "ziti-bin" directory is not present
ARG ZITI_VERSION_OVERRIDE

COPY . /docker.build.context
RUN apt update && apt install jq curl -y && \
    # get local ziti build in "ziti-bin", if present.
    # otherwise fetch from releases (respecting ZITI_VERSION_OVERRIDE, if set).
    # put the result in /ziti-bin
    /bin/bash /docker.build.context/fetch-ziti-bins.sh /ziti-bin

FROM ubuntu:rolling

RUN apt update && \
    apt install jq curl netcat-openbsd vim inetutils-ping net-tools lsof -y

RUN useradd -ms /bin/bash ziti && \
    mkdir /persistent && chown ziti:ziti /persistent && \
    mkdir /persistent/scripts && chown ziti:ziti /persistent/scripts

USER ziti
WORKDIR /persistent

ENV ZITI_HOME=/persistent
ENV ZITI_SHARED="${ZITI_HOME}/shared"
ENV ENV_FILE="${ZITI_HOME}/ziti.env"
ENV ZITI_NETWORK=ziti
# Don't put these paths on shared volume in docker-compose deployment (https://github.com/openziti/ziti/issues/912)
ENV ZITI_BIN_DIR=/var/openziti/ziti-bin
ENV ZITI_BIN_ROOT="${ZITI_BIN_DIR}"
ENV ZITI_SCRIPTS=/var/openziti/scripts

# copy the ziti binaries to a directory already on the path
COPY --chown=ziti --from=fetch-ziti-bins /ziti-bin "${ZITI_BIN_DIR}"
COPY --chown=ziti ziti-cli-functions.sh "${ZITI_SCRIPTS}/"
COPY --chown=ziti run-controller.sh "${ZITI_SCRIPTS}/"
COPY --chown=ziti run-router.sh "${ZITI_SCRIPTS}/"
COPY --chown=ziti run-with-ziti-cli.sh "${ZITI_SCRIPTS}/"
COPY --chown=ziti access-control.sh "${ZITI_SCRIPTS}/"

RUN /bin/bash -c "source ${ZITI_SCRIPTS}/ziti-cli-functions.sh; ziti_createEnvFile; echo source ${ZITI_HOME}/ziti.env >> ~/.bashrc"
>>>>>>> a48618c3
<|MERGE_RESOLUTION|>--- conflicted
+++ resolved
@@ -1,76 +1,42 @@
-<<<<<<< HEAD
-FROM ubuntu:rolling
-
-RUN apt update && \
-    apt install jq curl netcat-openbsd vim inetutils-ping net-tools -y
-
-RUN useradd -ms /bin/bash ziti && \
-    mkdir /openziti && chown ziti:ziti /openziti && \
-    mkdir /openziti/scripts && chown ziti:ziti /openziti/scripts && \
-    mkdir /openziti/shared && chown ziti:ziti /openziti/shared
-
-USER ziti
-WORKDIR /openziti
-
-ENV ZITI_HOME=/openziti
-ENV ZITI_BIN_DIR="${ZITI_HOME}/ziti-bin"
-ENV ZITI_SHARED="${ZITI_HOME}/shared"
-ENV ZITI_SCRIPTS="${ZITI_HOME}/scripts"
-ENV ENV_FILE="${ZITI_HOME}/ziti.env"
-ENV ZITI_NETWORK=ziti
-
-RUN mkdir -p "${ZITI_SCRIPTS}"
-
-# copy the ziti binaries to a directory already on the path
-COPY --chown=ziti ziti.ignore "${ZITI_BIN_DIR}"
-COPY --chown=ziti ziti-cli-functions.sh "${ZITI_SCRIPTS}/"
-COPY --chown=ziti run-controller.sh "${ZITI_SCRIPTS}/"
-COPY --chown=ziti run-router.sh "${ZITI_SCRIPTS}/"
-COPY --chown=ziti run-with-ziti-cli.sh "${ZITI_SCRIPTS}/"
-COPY --chown=ziti access-control.sh "${ZITI_SCRIPTS}/"
-
-RUN /bin/bash -c "source ${ZITI_SCRIPTS}/ziti-cli-functions.sh; ziti_createEnvFile; echo source ${ZITI_HOME}/ziti.env >> ~/.bashrc"
-=======
-FROM ubuntu:rolling as fetch-ziti-bins
-
-# optional arg to specify which version to fetch when local "ziti-bin" directory is not present
-ARG ZITI_VERSION_OVERRIDE
-
-COPY . /docker.build.context
-RUN apt update && apt install jq curl -y && \
-    # get local ziti build in "ziti-bin", if present.
-    # otherwise fetch from releases (respecting ZITI_VERSION_OVERRIDE, if set).
-    # put the result in /ziti-bin
-    /bin/bash /docker.build.context/fetch-ziti-bins.sh /ziti-bin
-
-FROM ubuntu:rolling
-
-RUN apt update && \
-    apt install jq curl netcat-openbsd vim inetutils-ping net-tools lsof -y
-
-RUN useradd -ms /bin/bash ziti && \
-    mkdir /persistent && chown ziti:ziti /persistent && \
-    mkdir /persistent/scripts && chown ziti:ziti /persistent/scripts
-
-USER ziti
-WORKDIR /persistent
-
-ENV ZITI_HOME=/persistent
-ENV ZITI_SHARED="${ZITI_HOME}/shared"
-ENV ENV_FILE="${ZITI_HOME}/ziti.env"
-ENV ZITI_NETWORK=ziti
-# Don't put these paths on shared volume in docker-compose deployment (https://github.com/openziti/ziti/issues/912)
-ENV ZITI_BIN_DIR=/var/openziti/ziti-bin
-ENV ZITI_BIN_ROOT="${ZITI_BIN_DIR}"
-ENV ZITI_SCRIPTS=/var/openziti/scripts
-
-# copy the ziti binaries to a directory already on the path
-COPY --chown=ziti --from=fetch-ziti-bins /ziti-bin "${ZITI_BIN_DIR}"
-COPY --chown=ziti ziti-cli-functions.sh "${ZITI_SCRIPTS}/"
-COPY --chown=ziti run-controller.sh "${ZITI_SCRIPTS}/"
-COPY --chown=ziti run-router.sh "${ZITI_SCRIPTS}/"
-COPY --chown=ziti run-with-ziti-cli.sh "${ZITI_SCRIPTS}/"
-COPY --chown=ziti access-control.sh "${ZITI_SCRIPTS}/"
-
-RUN /bin/bash -c "source ${ZITI_SCRIPTS}/ziti-cli-functions.sh; ziti_createEnvFile; echo source ${ZITI_HOME}/ziti.env >> ~/.bashrc"
->>>>>>> a48618c3
+FROM ubuntu:rolling as fetch-ziti-bins
+
+# optional arg to specify which version to fetch when local "ziti-bin" directory is not present
+ARG ZITI_VERSION_OVERRIDE
+
+COPY . /docker.build.context
+RUN apt update && apt install jq curl -y && \
+    # get local ziti build in "ziti-bin", if present.
+    # otherwise fetch from releases (respecting ZITI_VERSION_OVERRIDE, if set).
+    # put the result in /ziti-bin
+    /bin/bash /docker.build.context/fetch-ziti-bins.sh /ziti-bin
+
+FROM ubuntu:rolling
+
+RUN apt update && \
+    apt install jq curl netcat-openbsd vim inetutils-ping net-tools lsof -y
+
+RUN useradd -ms /bin/bash ziti && \
+    mkdir /persistent && chown ziti:ziti /persistent && \
+    mkdir /persistent/scripts && chown ziti:ziti /persistent/scripts
+
+USER ziti
+WORKDIR /persistent
+
+ENV ZITI_HOME=/persistent
+ENV ZITI_SHARED="${ZITI_HOME}/shared"
+ENV ENV_FILE="${ZITI_HOME}/ziti.env"
+ENV ZITI_NETWORK=ziti
+# Don't put these paths on shared volume in docker-compose deployment (https://github.com/openziti/ziti/issues/912)
+ENV ZITI_BIN_DIR=/var/openziti/ziti-bin
+ENV ZITI_BIN_ROOT="${ZITI_BIN_DIR}"
+ENV ZITI_SCRIPTS=/var/openziti/scripts
+
+# copy the ziti binaries to a directory already on the path
+COPY --chown=ziti --from=fetch-ziti-bins /ziti-bin "${ZITI_BIN_DIR}"
+COPY --chown=ziti ziti-cli-functions.sh "${ZITI_SCRIPTS}/"
+COPY --chown=ziti run-controller.sh "${ZITI_SCRIPTS}/"
+COPY --chown=ziti run-router.sh "${ZITI_SCRIPTS}/"
+COPY --chown=ziti run-with-ziti-cli.sh "${ZITI_SCRIPTS}/"
+COPY --chown=ziti access-control.sh "${ZITI_SCRIPTS}/"
+
+RUN /bin/bash -c "source ${ZITI_SCRIPTS}/ziti-cli-functions.sh; ziti_createEnvFile; echo source ${ZITI_HOME}/ziti.env >> ~/.bashrc"